--- conflicted
+++ resolved
@@ -87,26 +87,18 @@
           environment:
           command: |
             export PATH=$HOME/conda/envs/glow/bin:$PATH
-<<<<<<< HEAD
-            export ARROW_PRE_0_15_IPC_FORMAT=1
-            sbt coverage core_2_11/test coverageReport exit
-=======
+            export ARROW_PRE_0_15_IPC_FORMAT=1
             export SCALA_VERSION="2.11.12"
             sbt coverage core/test coverageReport exit
->>>>>>> 7548aa8e
       - run:
           name: Run Python tests
           no_output_timeout: 30m
           environment:
           command: |
             export PATH=$HOME/conda/envs/glow/bin:$PATH
-<<<<<<< HEAD
-            export ARROW_PRE_0_15_IPC_FORMAT=1
-            sbt python_2_11/test exit
-=======
+            export ARROW_PRE_0_15_IPC_FORMAT=1
             export SCALA_VERSION="2.11.12"
             sbt python/test exit
->>>>>>> 7548aa8e
       - run:
           name: Run docs tests
           environment:
@@ -148,25 +140,17 @@
           environment:
           command: |
             export PATH=$HOME/conda/envs/glow/bin:$PATH
-<<<<<<< HEAD
-            export ARROW_PRE_0_15_IPC_FORMAT=1
-            sbt python_2_12/test exit
-=======
+            export ARROW_PRE_0_15_IPC_FORMAT=1
             export SCALA_VERSION="2.12.8"
             sbt python/test exit
->>>>>>> 7548aa8e
       - run:
           name: Run docs tests
           environment:
           command: |
             export PATH=$HOME/conda/envs/glow/bin:$PATH
-<<<<<<< HEAD
-            export ARROW_PRE_0_15_IPC_FORMAT=1
-            sbt docs_2_12/test exit
-=======
+            export ARROW_PRE_0_15_IPC_FORMAT=1
             export SCALA_VERSION="2.12.8"
             sbt docs/test exit
->>>>>>> 7548aa8e
       - *check_clean_repo
       - store_artifacts:
           path: ~/glow/unit-tests.log
