--- conflicted
+++ resolved
@@ -2,12 +2,7 @@
 from pyspark.sql import functions, Row
 import glow
 
-<<<<<<< HEAD
 @pytest.fixture(autouse=True, scope="module")
-=======
-
-@pytest.fixture(autouse=True)
->>>>>>> 66d554e4
 def add_spark(doctest_namespace, spark):
     glow.register(spark)
     doctest_namespace['Row'] = Row
